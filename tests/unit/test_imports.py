--- conflicted
+++ resolved
@@ -174,6 +174,7 @@
         'protocol': ['ga4gh/protocol.py',
                      'ga4gh/pb.py',
                      'ga4gh/_protocol_version.py',
+                     'ga4gh/_protocol_definitions.py',
                      'ga4gh/assay_metadata_pb2.py',
                      'ga4gh/bio_metadata_pb2.py',
                      'ga4gh/bio_metadata_service_pb2.py',
@@ -190,15 +191,11 @@
                      'ga4gh/allele_annotation_service_pb2.py',
                      'ga4gh/sequence_annotations_pb2.py',
                      'ga4gh/sequence_annotation_service_pb2.py',
-<<<<<<< HEAD
                      'ga4gh/genotype_phenotype_pb2.py',
                      'ga4gh/genotype_phenotype_service_pb2.py',
-                     'ga4gh/_protocol_definitions.py',
+                     'ga4gh/rna_quantification_pb2.py',
+                     'ga4gh/rna_quantification_service_pb2.py',
                      ],
-=======
-                     'ga4gh/rna_quantification_pb2.py',
-                     'ga4gh/rna_quantification_service_pb2.py'],
->>>>>>> 92154067
         'config': ['ga4gh/serverconfig.py'],
     }
 
