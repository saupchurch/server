"""
Tests the cli
"""
from __future__ import division
from __future__ import print_function
from __future__ import unicode_literals

import json
import mock
import unittest

import ga4gh.cli as cli
import ga4gh.protocol as protocol


class TestServerArguments(unittest.TestCase):
    """
    Tests that the server can parse expected arguments
    """
    def testParseArguments(self):
        cliInput = """--port 7777 --host 123.4.5.6 --config MockConfigName
        --config-file /path/to/config --tls --dont-use-reloader"""
        parser = cli.getServerParser()
        args = parser.parse_args(cliInput.split())
        self.assertEqual(args.port, 7777)
        self.assertEqual(args.host, "123.4.5.6")
        self.assertEqual(args.config, "MockConfigName")
        self.assertEqual(args.config_file, "/path/to/config")
        self.assertTrue(args.tls)
        self.assertTrue(args.dont_use_reloader)


class TestGa2VcfArguments(unittest.TestCase):
    """
    Tests the ga2vcf cli can parse all arguments it is supposed to
    """
    def testParseArguments(self):
        cliInput = """--key KEY -O vcf --outputFile /dev/null
        --referenceName REFERENCENAME --callSetIds CALL,SET,IDS --start 0
        --end 1 --pageSize 2 BASEURL VARIANTSETID"""
        parser = cli.getGa2VcfParser()
        args = parser.parse_args(cliInput.split())
        self.assertEqual(args.key, "KEY")
        self.assertEqual(args.outputFormat, "vcf")
        self.assertEqual(args.outputFile, "/dev/null")
        self.assertEqual(args.referenceName, "REFERENCENAME")
        self.assertEqual(args.callSetIds, "CALL,SET,IDS")
        self.assertEqual(args.start, 0)
        self.assertEqual(args.end, 1)
        self.assertEqual(args.pageSize, 2)
        self.assertEquals(args.baseUrl, "BASEURL")
        self.assertEquals(args.variantSetId, "VARIANTSETID")


class TestGa2SamArguments(unittest.TestCase):
    """
    Tests the ga2sam cli can parse all arguments it is supposed to
    """
    def testParseArguments(self):
        cliInput = """--key KEY --outputFormat sam
        --pageSize 1 --start 2 --end 3 --outputFile OUT.SAM
        --referenceId REFERENCEID BASEURL READGROUPID"""
        parser = cli.getGa2SamParser()
        args = parser.parse_args(cliInput.split())
        self.assertEqual(args.key, "KEY")
        self.assertEqual(args.outputFormat, "sam")
        self.assertEqual(args.outputFile, "OUT.SAM")
        self.assertEqual(args.referenceId, "REFERENCEID")
        self.assertEqual(args.start, 2)
        self.assertEqual(args.end, 3)
        self.assertEqual(args.pageSize, 1)
        self.assertEquals(args.baseUrl, "BASEURL")
        self.assertEquals(args.readGroupId, "READGROUPID")


class TestClientArguments(unittest.TestCase):
    """
    Tests the client cli can parse all arguments it is supposed to
    and can initialize the runner in preparation for a request
    """
    def setUp(self):
        self.parser = cli.getClientParser()

    # TODO we need a way to test parse failures. This is tricky because
    # argparse calls sys.exit() on error, which we can't catch directly as
    # an exception. Using mock to intercept this call would at least
    # verify that an error has been raised.

    def testOutputFormat(self):
        # Most of the commands support the output format option.
        cliInput = "variants-search BASEURL --outputFormat=json"
        args = self.parser.parse_args(cliInput.split())
        self.assertEqual(args.outputFormat, "json")
        cliInput = "variants-search BASEURL -O text"
        args = self.parser.parse_args(cliInput.split())
        self.assertEqual(args.outputFormat, "text")

    def testVariantsSearchArguments(self):
        cliInput = (
            "variants-search --referenceName REFERENCENAME "
            "--callSetIds CALL,SET,IDS --start 0 "
            "--end 1 --pageSize 2 --variantSetId VARIANTSETID BASEURL")
        args = self.parser.parse_args(cliInput.split())
        self.assertEqual(args.start, 0)
        self.assertEqual(args.end, 1)
        self.assertEqual(args.referenceName, "REFERENCENAME")
        self.assertEqual(args.callSetIds, "CALL,SET,IDS")
        self.assertEqual(args.pageSize, 2)
        self.assertEqual(args.variantSetId, "VARIANTSETID")
        self.assertEqual(args.baseUrl, "BASEURL")
        self.assertEqual(args.runner, cli.SearchVariantsRunner)

    def testVariantSetsSearchArguments(self):
        cliInput = (
            "variantsets-search --pageSize 1 --datasetId DATASETID BASEURL")
        args = self.parser.parse_args(cliInput.split())
        self.assertEqual(args.pageSize, 1)
        self.assertEqual(args.datasetId, "DATASETID")
        self.assertEqual(args.baseUrl, "BASEURL")
        self.assertEquals(args.runner, cli.SearchVariantSetsRunner)

    def testReferenceSetsSearchArguments(self):
        cliInput = (
            "referencesets-search --pageSize 1 --accession ACCESSION "
            "--md5checksum MD5CHECKSUM --assemblyId ASSEMBLYID "
            "BASEURL")
        args = self.parser.parse_args(cliInput.split())
        self.assertEqual(args.pageSize, 1)
        self.assertEqual(args.md5checksum, "MD5CHECKSUM")
        self.assertEqual(args.assemblyId, "ASSEMBLYID")
        self.assertEqual(args.accession, "ACCESSION")
        self.assertEqual(args.baseUrl, "BASEURL")
        self.assertEquals(args.runner, cli.SearchReferenceSetsRunner)

    def testReferencesSearchArguments(self):
        cliInput = (
            "references-search --pageSize 10 --accession ACCESSION "
            "--md5checksum MD5CHECKSUM BASEURL")
        args = self.parser.parse_args(cliInput.split())
        self.assertEqual(args.pageSize, 10)
        self.assertEqual(args.md5checksum, "MD5CHECKSUM")
        self.assertEqual(args.accession, "ACCESSION")
        self.assertEqual(args.baseUrl, "BASEURL")
        self.assertEquals(args.runner, cli.SearchReferencesRunner)

    def testReadGroupSetsSearchArguments(self):
        cliInput = (
            "readgroupsets-search --pageSize 1 --datasetId DATASETID "
            "--name NAME BASEURL")
        args = self.parser.parse_args(cliInput.split())
        self.assertEqual(args.pageSize, 1)
        self.assertEqual(args.datasetId, "DATASETID")
        self.assertEqual(args.name, "NAME")
        self.assertEqual(args.baseUrl, "BASEURL")
        self.assertEquals(args.runner, cli.SearchReadGroupSetsRunner)

    def testCallSetsSearchArguments(self):
        cliInput = (
            "callsets-search --pageSize 1 --name NAME "
            "--variantSetId VARIANTSETID BASEURL")
        args = self.parser.parse_args(cliInput.split())
        self.assertEqual(args.pageSize, 1)
        self.assertEqual(args.variantSetId, "VARIANTSETID")
        self.assertEqual(args.name, "NAME")
        self.assertEqual(args.baseUrl, "BASEURL")
        self.assertEquals(args.runner, cli.SearchCallSetsRunner)

    def testReadsSearchArguments(self):
        cliInput = (
            "reads-search --pageSize 2 --start 5 --end 10 "
            "--readGroupIds READ,GROUP,IDS --referenceId REFERENCEID "
            "BASEURL")
        args = self.parser.parse_args(cliInput.split())
        self.assertEqual(args.pageSize, 2)
        self.assertEqual(args.start, 5)
        self.assertEqual(args.end, 10)
        self.assertEqual(args.readGroupIds, "READ,GROUP,IDS")
        self.assertEqual(args.referenceId, "REFERENCEID")
        self.assertEqual(args.baseUrl, "BASEURL")
        self.assertEquals(args.runner, cli.SearchReadsRunner)

    def testDatasetsSearchArguments(self):
        cliInput = "datasets-search BASEURL"
        args = self.parser.parse_args(cliInput.split())
        self.assertEqual(args.baseUrl, "BASEURL")
        self.assertEquals(args.runner, cli.SearchDatasetsRunner)

    def verifyGetArguments(self, command, runnerClass):
        cliInput = "{} BASEURL ID".format(command)
        args = self.parser.parse_args(cliInput.split())
        self.assertEqual(args.baseUrl, "BASEURL")
        self.assertEqual(args.id, "ID")
        self.assertEquals(args.runner, runnerClass)

    def testReferenceSetGetArguments(self):
        self.verifyGetArguments(
            "referencesets-get", cli.GetReferenceSetRunner)

    def testReferenceGetArguments(self):
        self.verifyGetArguments(
            "references-get", cli.GetReferenceRunner)

    def testReadGroupSetGetArguments(self):
        self.verifyGetArguments(
            "readgroupsets-get", cli.GetReadGroupSetRunner)

    def testReadGroupGetArguments(self):
        self.verifyGetArguments(
            "readgroups-get", cli.GetReadGroupRunner)

    def testCallSetGetArguments(self):
        self.verifyGetArguments(
            "callsets-get", cli.GetCallSetRunner)

    def testDatasetsGetArguments(self):
        self.verifyGetArguments(
            "datasets-get", cli.GetDatasetRunner)

    def testVariantGetArguments(self):
        self.verifyGetArguments(
            "variants-get", cli.GetVariantRunner)

    def testReferenceBasesListArguments(self):
        cliInput = (
            "references-list-bases BASEURL ID --start 1 --end 2 "
            "--outputFormat fasta")
        args = self.parser.parse_args(cliInput.split())
        self.assertEqual(args.baseUrl, "BASEURL")
        self.assertEqual(args.id, "ID")
        self.assertEqual(args.start, 1)
        self.assertEqual(args.end, 2)
        self.assertEquals(args.outputFormat, "fasta")
        self.assertEquals(args.runner, cli.ListReferenceBasesRunner)

<<<<<<< HEAD
    def testRnaQuantificationSearchArguments(self):
        cliInput = ("rnaquantification-search --rnaQuantificationId ID "
                    "BASEURL")
        args = self.parser.parse_args(cliInput.split())
        self.assertEqual(args.rnaQuantificationId, "ID")
        self.assertEqual(args.baseUrl, "BASEURL")
        self.assertEqual(args.runner, cli.SearchRnaQuantificationRunner)

    def testExpressionLevelSearchArguments(self):
        cliInput = (
            "expressionlevel-search --expressionLevelId ID "
            "--rnaQuantificationId rID --featureGroupId fID "
            "--threshold 0.0 BASEURL")
        args = self.parser.parse_args(cliInput.split())
        self.assertEqual(args.expressionLevelId, "ID")
        self.assertEqual(args.rnaQuantificationId, "rID")
        self.assertEqual(args.featureGroupId, "fID")
        self.assertEqual(args.threshold, 0.0)
        self.assertEqual(args.baseUrl, "BASEURL")
        self.assertEqual(args.runner, cli.SearchExpressionLevelRunner)

    def testFeatureGroupSearchArguments(self):
        cliInput = ("featuregroup-search --featureGroupId ID "
                    "--rnaQuantificationId rID BASEURL")
        args = self.parser.parse_args(cliInput.split())
        self.assertEqual(args.featureGroupId, "ID")
        self.assertEqual(args.rnaQuantificationId, "rID")
        self.assertEqual(args.baseUrl, "BASEURL")
        self.assertEqual(args.runner, cli.SearchFeatureGroupRunner)
=======
    def testVariantAnnotationsSearch(self):
        cliInput = (
            "variantannotations-search "
            "--variantAnnotationSetId VARIANTANNOTATIONSETID "
            "--referenceName REFERENCENAME --start 1 "
            "--end 2 --featureIds FEATUREIDS --effects EFFECTS "
            "--pageSize 3 BASEURL")
        args = self.parser.parse_args(cliInput.split())
        self.assertEqual(
            args.variantAnnotationSetId, "VARIANTANNOTATIONSETID")
        self.assertEqual(args.referenceName, "REFERENCENAME")
        self.assertEqual(args.start, 1)
        self.assertEqual(args.end, 2)
        self.assertEqual(args.featureIds, "FEATUREIDS")
        self.assertEqual(args.effects, "EFFECTS")
        self.assertEqual(args.pageSize, 3)
        self.assertEqual(args.baseUrl, "BASEURL")
        self.assertEquals(args.runner, cli.SearchVariantAnnotationsRunner)

    def testVariationAnnotationSetsSearch(self):
        cliInput = (
            "variantannotationsets-search "
            "--pageSize 3 BASEURL VARIANTSETID")
        args = self.parser.parse_args(cliInput.split())
        self.assertEqual(args.pageSize, 3)
        self.assertEqual(args.baseUrl, "BASEURL")
        self.assertEqual(args.variantSetId, "VARIANTSETID")
        self.assertEquals(
            args.runner, cli.SearchVariantAnnotationSetsRunner)
>>>>>>> ed98597a


class TestRepoManagerCli(unittest.TestCase):

    def setUp(self):
        self.parser = cli.getRepoParser()
        self.repoPath = 'a/repo/path'
        self.datasetName = "datasetName"
        self.filePath = 'a/file/path'

    def testInit(self):
        cliInput = "init {}".format(self.repoPath)
        args = self.parser.parse_args(cliInput.split())
        self.assertEquals(args.repoPath, self.repoPath)
        self.assertEquals(args.runner, cli.InitRunner)

    def testCheck(self):
        cliInput = "check {}".format(self.repoPath)
        args = self.parser.parse_args(cliInput.split())
        self.assertEquals(args.repoPath, self.repoPath)
        self.assertEquals(args.runner, cli.CheckRunner)

    def testList(self):
        cliInput = "list {}".format(self.repoPath)
        args = self.parser.parse_args(cliInput.split())
        self.assertEquals(args.repoPath, self.repoPath)
        self.assertEquals(args.runner, cli.ListRunner)

    def testDestroy(self):
        cliInput = "destroy {} --force".format(self.repoPath)
        args = self.parser.parse_args(cliInput.split())
        self.assertEquals(args.repoPath, self.repoPath)
        self.assertEquals(args.runner, cli.DestroyRunner)
        self.assertEquals(args.force, True)

    def testAddDataset(self):
        cliInput = "add-dataset {} {}".format(
            self.repoPath, self.datasetName)
        args = self.parser.parse_args(cliInput.split())
        self.assertEquals(args.repoPath, self.repoPath)
        self.assertEquals(args.datasetName, self.datasetName)
        self.assertEquals(args.runner, cli.AddDatasetRunner)

    def testRemoveDataset(self):
        cliInput = "remove-dataset {} {} -f".format(
            self.repoPath, self.datasetName)
        args = self.parser.parse_args(cliInput.split())
        self.assertEquals(args.repoPath, self.repoPath)
        self.assertEquals(args.datasetName, self.datasetName)
        self.assertEquals(args.runner, cli.RemoveDatasetRunner)
        self.assertEquals(args.force, True)

    def testAddReferenceSet(self):
        description = "description"
        cliInput = "add-referenceset {} {} --description={}".format(
            self.repoPath, self.filePath, description)
        args = self.parser.parse_args(cliInput.split())
        self.assertEquals(args.repoPath, self.repoPath)
        self.assertEquals(args.filePath, self.filePath)
        self.assertEquals(args.description, description)
        self.assertEquals(args.runner, cli.AddReferenceSetRunner)

    def testRemoveReferenceSet(self):
        referenceSetName = "referenceSetName"
        cliInput = "remove-referenceset {} {} -f".format(
            self.repoPath, referenceSetName)
        args = self.parser.parse_args(cliInput.split())
        self.assertEquals(args.repoPath, self.repoPath)
        self.assertEquals(args.referenceSetName, referenceSetName)
        self.assertEquals(args.runner, cli.RemoveReferenceSetRunner)
        self.assertEquals(args.force, True)

    def testAddReadGroupSet(self):
        cliInput = "add-readgroupset {} {} {} --moveMode=copy".format(
            self.repoPath, self.datasetName, self.filePath)
        args = self.parser.parse_args(cliInput.split())
        self.assertEquals(args.repoPath, self.repoPath)
        self.assertEquals(args.datasetName, self.datasetName)
        self.assertEquals(args.filePath, self.filePath)
        self.assertEquals(args.moveMode, "copy")
        self.assertEquals(args.runner, cli.AddReadGroupSetRunner)

    def testRemoveReadGroupSet(self):
        readGroupSetName = "readGroupSetName"
        cliInput = "remove-readgroupset {} {} {} -f".format(
            self.repoPath, self.datasetName, readGroupSetName)
        args = self.parser.parse_args(cliInput.split())
        self.assertEquals(args.repoPath, self.repoPath)
        self.assertEquals(args.datasetName, self.datasetName)
        self.assertEquals(args.readGroupSetName, readGroupSetName)
        self.assertEquals(args.runner, cli.RemoveReadGroupSetRunner)
        self.assertEquals(args.force, True)

    def testAddVariantSet(self):
        cliInput = "add-variantset {} {} {} --moveMode=move".format(
            self.repoPath, self.datasetName, self.filePath)
        args = self.parser.parse_args(cliInput.split())
        self.assertEquals(args.repoPath, self.repoPath)
        self.assertEquals(args.datasetName, self.datasetName)
        self.assertEquals(args.filePath, self.filePath)
        self.assertEquals(args.moveMode, "move")
        self.assertEquals(args.runner, cli.AddVariantSetRunner)

    def testRemoveVariantSet(self):
        variantSetName = "variantSetName"
        cliInput = "remove-variantset {} {} {}".format(
            self.repoPath, self.datasetName, variantSetName)
        args = self.parser.parse_args(cliInput.split())
        self.assertEquals(args.repoPath, self.repoPath)
        self.assertEquals(args.datasetName, self.datasetName)
        self.assertEquals(args.variantSetName, variantSetName)
        self.assertEquals(args.runner, cli.RemoveVariantSetRunner)
        self.assertEquals(args.force, False)


class TestOutputFormats(unittest.TestCase):
    """
    Tests the different output formats of the cli
    """
    class FakeArgs(object):
        def __init__(self, outputFormat='text'):
            self.outputFormat = outputFormat
            self.id = 'id'
            self.key = 'key'
            self.baseUrl = 'baseUrl'
            self.verbose = 'verbose'

    class FakeObject(protocol.ProtocolElement):

        __slots__ = ['id', 'name']

        def __init__(self):
            self.id = 'id'
            self.name = 'name'

    def _getRunPrintMethodCalls(self, runner):
        printCalls = []
        with mock.patch('__builtin__.print') as printMethod:
            printMethod.side_effect = \
                lambda *args, **kwargs: printCalls.append((args, kwargs))
            runner.run()
        return printCalls

    def testListReferenceBasesFasta(self):
        args = self.FakeArgs('fasta')
        args.start = 1
        args.end = 100
        returnVal = 'AGCT' * 100  # 400 bases
        runner = cli.ListReferenceBasesRunner(args)
        runner._client.listReferenceBases = mock.Mock(
            return_value=returnVal)
        printCalls = self._getRunPrintMethodCalls(runner)
        self.assertEqual(printCalls[0][0][0], '>id:1-100')
        self.assertEqual(len(printCalls), 7)
        self.assertEqual(
            printCalls[-1][0][0],
            returnVal[-50:])  # 50 = 400 % 70

    def testTextOutput(self):
        returnObj = self.FakeObject()
        args = self.FakeArgs()
        runner = cli.AbstractGetRunner(args)
        runner._method = mock.Mock(return_value=returnObj)
        printCalls = self._getRunPrintMethodCalls(runner)
        self.assertEqual(printCalls, [((u'id', u'name'), {'sep': u'\t'})])

    def testJsonOutput(self):
        returnObj = self.FakeObject()
        args = self.FakeArgs('json')
        runner = cli.AbstractGetRunner(args)
        runner._method = mock.Mock(return_value=returnObj)
        printCalls = self._getRunPrintMethodCalls(runner)
        self.assertEqual(json.loads(printCalls[0][0][0])['name'], 'name')<|MERGE_RESOLUTION|>--- conflicted
+++ resolved
@@ -232,37 +232,6 @@
         self.assertEquals(args.outputFormat, "fasta")
         self.assertEquals(args.runner, cli.ListReferenceBasesRunner)
 
-<<<<<<< HEAD
-    def testRnaQuantificationSearchArguments(self):
-        cliInput = ("rnaquantification-search --rnaQuantificationId ID "
-                    "BASEURL")
-        args = self.parser.parse_args(cliInput.split())
-        self.assertEqual(args.rnaQuantificationId, "ID")
-        self.assertEqual(args.baseUrl, "BASEURL")
-        self.assertEqual(args.runner, cli.SearchRnaQuantificationRunner)
-
-    def testExpressionLevelSearchArguments(self):
-        cliInput = (
-            "expressionlevel-search --expressionLevelId ID "
-            "--rnaQuantificationId rID --featureGroupId fID "
-            "--threshold 0.0 BASEURL")
-        args = self.parser.parse_args(cliInput.split())
-        self.assertEqual(args.expressionLevelId, "ID")
-        self.assertEqual(args.rnaQuantificationId, "rID")
-        self.assertEqual(args.featureGroupId, "fID")
-        self.assertEqual(args.threshold, 0.0)
-        self.assertEqual(args.baseUrl, "BASEURL")
-        self.assertEqual(args.runner, cli.SearchExpressionLevelRunner)
-
-    def testFeatureGroupSearchArguments(self):
-        cliInput = ("featuregroup-search --featureGroupId ID "
-                    "--rnaQuantificationId rID BASEURL")
-        args = self.parser.parse_args(cliInput.split())
-        self.assertEqual(args.featureGroupId, "ID")
-        self.assertEqual(args.rnaQuantificationId, "rID")
-        self.assertEqual(args.baseUrl, "BASEURL")
-        self.assertEqual(args.runner, cli.SearchFeatureGroupRunner)
-=======
     def testVariantAnnotationsSearch(self):
         cliInput = (
             "variantannotations-search "
@@ -292,8 +261,36 @@
         self.assertEqual(args.variantSetId, "VARIANTSETID")
         self.assertEquals(
             args.runner, cli.SearchVariantAnnotationSetsRunner)
->>>>>>> ed98597a
-
+
+    def testRnaQuantificationSearchArguments(self):
+        cliInput = ("rnaquantification-search --rnaQuantificationId ID "
+                    "BASEURL")
+        args = self.parser.parse_args(cliInput.split())
+        self.assertEqual(args.rnaQuantificationId, "ID")
+        self.assertEqual(args.baseUrl, "BASEURL")
+        self.assertEqual(args.runner, cli.SearchRnaQuantificationRunner)
+
+    def testExpressionLevelSearchArguments(self):
+        cliInput = (
+            "expressionlevel-search --expressionLevelId ID "
+            "--rnaQuantificationId rID --featureGroupId fID "
+            "--threshold 0.0 BASEURL")
+        args = self.parser.parse_args(cliInput.split())
+        self.assertEqual(args.expressionLevelId, "ID")
+        self.assertEqual(args.rnaQuantificationId, "rID")
+        self.assertEqual(args.featureGroupId, "fID")
+        self.assertEqual(args.threshold, 0.0)
+        self.assertEqual(args.baseUrl, "BASEURL")
+        self.assertEqual(args.runner, cli.SearchExpressionLevelRunner)
+
+    def testFeatureGroupSearchArguments(self):
+        cliInput = ("featuregroup-search --featureGroupId ID "
+                    "--rnaQuantificationId rID BASEURL")
+        args = self.parser.parse_args(cliInput.split())
+        self.assertEqual(args.featureGroupId, "ID")
+        self.assertEqual(args.rnaQuantificationId, "rID")
+        self.assertEqual(args.baseUrl, "BASEURL")
+        self.assertEqual(args.runner, cli.SearchFeatureGroupRunner)
 
 class TestRepoManagerCli(unittest.TestCase):
 
