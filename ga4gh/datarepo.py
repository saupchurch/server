"""
The backing data store for the GA4GH server
"""
from __future__ import division
from __future__ import print_function
from __future__ import unicode_literals

import os

import ga4gh.exceptions as exceptions
import ga4gh.datamodel.datasets as datasets
import ga4gh.datamodel.references as references
import ga4gh.datamodel.ontologies as ontologies


class AbstractDataRepository(object):
    """
    An abstract GA4GH data repository
    """
    def __init__(self):
        self._datasetIdMap = {}
        self._datasetNameMap = {}
        self._datasetIds = []
        self._referenceSetIdMap = {}
        self._referenceSetNameMap = {}
        self._referenceSetIds = []
        self._ontologyNameMap = {}
        self._ontologyNames = []

    def addDataset(self, dataset):
        """
        Adds the specified dataset to this data repository.
        """
        id_ = dataset.getId()
        self._datasetIdMap[id_] = dataset
        self._datasetNameMap[dataset.getLocalId()] = dataset
        self._datasetIds.append(id_)

    def addReferenceSet(self, referenceSet):
        """
        Adds the specified reference set to this data repository.
        """
        id_ = referenceSet.getId()
        self._referenceSetIdMap[id_] = referenceSet
        self._referenceSetNameMap[referenceSet.getLocalId()] = referenceSet
        self._referenceSetIds.append(id_)

    def addOntology(self, ontology):
        """
        Add an ontology to this data repository.
        """
        for name in ontology.keys():
            self._ontologyNameMap[name] = ontology.get(name)
            self._ontologyNames.append(name)

    def getDatasets(self):
        """
        Returns a list of datasets in this data repository
        """
        return [self._datasetIdMap[id_] for id_ in self._datasetIds]

    def getNumDatasets(self):
        """
        Returns the number of datasets in this data repository.
        """
        return len(self._datasetIds)

    def getDataset(self, id_):
        """
        Returns a dataset with the specified ID, or raises a
        DatasetNotFoundException if it does not exist.
        """
        if id_ not in self._datasetIdMap:
            raise exceptions.DatasetNotFoundException(id_)
        return self._datasetIdMap[id_]

    def getDatasetByIndex(self, index):
        """
        Returns the dataset at the specified index.
        """
        return self._datasetIdMap[self._datasetIds[index]]

    def getDatasetByName(self, name):
        """
        Returns the dataset with the specified name.
        """
        if name not in self._datasetNameMap:
            raise exceptions.DatasetNameNotFoundException(name)
        return self._datasetNameMap[name]

    def getReferenceSets(self):
        """
        Returns the list of ReferenceSets in this data repository
        """
        return [self._referenceSetIdMap[id_] for id_ in self._referenceSetIds]

    def getNumReferenceSets(self):
        """
        Returns the number of reference sets in this data repository.
        """
        return len(self._referenceSetIds)

    def getOntology(self, name):
        """
        Returns ontologies
        """
        return self._ontologyNameMap[name]

    def getReferenceSet(self, id_):
        """
        Retuns the ReferenceSet with the specified ID, or raises a
        ReferenceSetNotFoundException if it does not exist.
        """
        if id_ not in self._referenceSetIdMap:
            raise exceptions.ReferenceSetNotFoundException(id_)
        return self._referenceSetIdMap[id_]

    def getReferenceSetByIndex(self, index):
        """
        Returns the reference set at the specified index.
        """
        return self._referenceSetIdMap[self._referenceSetIds[index]]

    def getReferenceSetByName(self, name):
        """
        Returns the reference set with the specified name.
        """
        if name not in self._referenceSetNameMap:
            raise exceptions.ReferenceSetNameNotFoundException(name)
        return self._referenceSetNameMap[name]


class EmptyDataRepository(AbstractDataRepository):
    """
    A data repository that contains no data
    """
    def __init__(self):
        super(EmptyDataRepository, self).__init__()


class SimulatedDataRepository(AbstractDataRepository):
    """
    A data repository that is simulated
    """
    def __init__(
            self, randomSeed=0, numDatasets=2,
            numVariantSets=1, numCalls=1, variantDensity=0.5,
            numReferenceSets=1, numReferencesPerReferenceSet=1,
            numReadGroupSets=1, numReadGroupsPerReadGroupSet=1,
            numAlignments=2):
        super(SimulatedDataRepository, self).__init__()

        # References
        for i in range(numReferenceSets):
            localId = "referenceSet{}".format(i)
            seed = randomSeed + i
            referenceSet = references.SimulatedReferenceSet(
                localId, seed, numReferencesPerReferenceSet)
            self.addReferenceSet(referenceSet)

        # Datasets
        for i in range(numDatasets):
            seed = randomSeed + i
            localId = "simulatedDataset{}".format(i)
            referenceSet = self.getReferenceSetByIndex(i % numReferenceSets)
            dataset = datasets.SimulatedDataset(
                localId, referenceSet=referenceSet, randomSeed=seed,
                numCalls=numCalls, variantDensity=variantDensity,
                numVariantSets=numVariantSets,
                numReadGroupSets=numReadGroupSets,
                numReadGroupsPerReadGroupSet=numReadGroupsPerReadGroupSet,
                numAlignments=numAlignments)
            self.addDataset(dataset)


class FileSystemDataRepository(AbstractDataRepository):
    """
    A data repository based on the file system
    """
    referenceSetsDirName = "referenceSets"
    datasetsDirName = "datasets"

    def __init__(self, dataDir, doConsistencyCheck=True):
        super(FileSystemDataRepository, self).__init__()
        self._dataDir = dataDir
<<<<<<< HEAD
        sourceDirNames = ["referenceSets", "ontologies", "datasets"]
=======
        sourceDirNames = [self.referenceSetsDirName, self.datasetsDirName]
>>>>>>> 617c7e9b
        constructors = [
            references.HtslibReferenceSet, ontologies.FileSystemOntologies,
            datasets.FileSystemDataset]
        objectAdders = [self.addReferenceSet, self.addOntology,
                        self.addDataset]
        for sourceDirName, constructor, objectAdder in zip(
                sourceDirNames, constructors, objectAdders):
            sourceDir = os.path.join(self._dataDir, sourceDirName)
            for setName in os.listdir(sourceDir):
                relativePath = os.path.join(sourceDir, setName)
                if os.path.isdir(relativePath):
                    objectAdder(constructor(setName, relativePath, self))
        if doConsistencyCheck:
            self._checkConsistency()

    def _checkConsistency(self):
        for dataset in self.getDatasets():
            for readGroupSet in dataset.getReadGroupSets():
                readGroupSet.checkConsistency(self)<|MERGE_RESOLUTION|>--- conflicted
+++ resolved
@@ -179,15 +179,12 @@
     """
     referenceSetsDirName = "referenceSets"
     datasetsDirName = "datasets"
+    ontologiesDirName = "ontologies"
 
     def __init__(self, dataDir, doConsistencyCheck=True):
         super(FileSystemDataRepository, self).__init__()
         self._dataDir = dataDir
-<<<<<<< HEAD
-        sourceDirNames = ["referenceSets", "ontologies", "datasets"]
-=======
-        sourceDirNames = [self.referenceSetsDirName, self.datasetsDirName]
->>>>>>> 617c7e9b
+        sourceDirNames = [self.referenceSetsDirName, self.ontologiesDirName, self.datasetsDirName]
         constructors = [
             references.HtslibReferenceSet, ontologies.FileSystemOntologies,
             datasets.FileSystemDataset]
