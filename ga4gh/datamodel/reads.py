--- conflicted
+++ resolved
@@ -8,6 +8,7 @@
 
 import datetime
 import json
+import os.path
 import random
 
 import pysam
@@ -272,21 +273,11 @@
         readGroupSet.id = self.getId()
         readGroupSet.read_groups.extend(
             [readGroup.toProtocolElement()
-<<<<<<< HEAD
              for readGroup in self.getReadGroups()]
         )
         readGroupSet.name = self.getLocalId()
         readGroupSet.dataset_id = self.getParentContainer().getId()
-        readGroupSet.stats = self.getStats()
-=======
-                for readGroup in self.getReadGroups()]
-        )
-        readGroupSet.name = self.getLocalId()
-        readGroupSet.dataset_id = self.getParentContainer().getId()
-        stats = readGroupSet.stats
-        stats.aligned_read_count = pb.int(self.getNumAlignedReads())
-        stats.unaligned_read_count = pb.int(self.getNumUnalignedReads())
->>>>>>> 95bae514
+        readGroupSet.stats.CopyFrom(self.getStats())
         return readGroupSet
 
     def getNumAlignedReads(self):
@@ -324,7 +315,6 @@
         stats = protocol.ReadStats()
         stats.aligned_read_count = self._numAlignedReads
         stats.unaligned_read_count = self._numUnalignedReads
-        stats.baseCount = None
         return stats
 
 
@@ -507,28 +497,10 @@
         readGroup.sample_id = pb.string(self.getSampleId())
         if referenceSet is not None:
             readGroup.reference_set_id = referenceSet.getId()
-<<<<<<< HEAD
         readGroup.stats.CopyFrom(self.getStats())
-        readGroup.programs = self.getPrograms()
-        readGroup.description = self.getDescription()
-        readGroup.experiment.CopyFrom(self.getExperiment())
-=======
-        stats = readGroup.stats
-        stats.aligned_read_count = self.getNumAlignedReads()
-        stats.unaligned_read_count = self.getNumUnalignedReads()
         readGroup.programs.extend(self.getPrograms())
         readGroup.description = pb.string(self.getDescription())
-        experiment = readGroup.experiment
-        experiment.id = self.getExperimentId()
-        experiment.instrument_model = pb.string(self.getInstrumentModel())
-        experiment.sequencing_center = pb.string(self.getSequencingCenter())
-        experiment.description = pb.string(self.getExperimentDescription())
-        experiment.library = pb.string(self.getLibrary())
-        experiment.platform_unit = pb.string(self.getPlatformUnit())
-        experiment.message_create_time = self._iso8601
-        experiment.message_update_time = self._iso8601
-        experiment.run_time = pb.string(self.getRunTime())
->>>>>>> 95bae514
+        readGroup.experiment.CopyFrom(self.getExperiment())
         return readGroup
 
     def getStats(self):
@@ -536,7 +508,6 @@
         Returns the GA4GH protocol representation of this read group's
         ReadStats.
         """
-<<<<<<< HEAD
         stats = protocol.ReadStats()
         stats.aligned_read_count = self.getNumAlignedReads()
         stats.unaligned_read_count = self.getNumUnalignedReads()
@@ -559,11 +530,6 @@
         experiment.message_update_time = self._iso8601
         experiment.run_time = pb.string(self.getRunTime())
         return experiment
-=======
-        compoundId = datamodel.ReadAlignmentCompoundId(
-            self.getCompoundId(), gaAlignment.fragment_name)
-        return str(compoundId)
->>>>>>> 95bae514
 
     def getNumAlignedReads(self):
         """
@@ -687,18 +653,10 @@
         alignment.duplicate_fragment = False
         alignment.failed_vendor_quality_checks = False
 
-<<<<<<< HEAD
         alignment.fragment_name = "{}$simulated{}".format(
             self.getLocalId(), i)
         alignment.number_reads = 0
         alignment.improper_placement = False
-=======
-        alignment.fragment_name = "simulated{}".format(i)
-        alignment.info.clear()
-        alignment.next_mate_position.Clear()
-        alignment.number_reads = 0
-        alignment.proper_placement = False
->>>>>>> 95bae514
         alignment.read_group_id = self.getId()
         alignment.read_number = -1
         alignment.secondary_alignment = False
@@ -798,104 +756,8 @@
         """
         Returns an iterator over the specified reads
         """
-<<<<<<< HEAD
         return self._getReadAlignments(
             reference, start, end, self._parentContainer, self)
-=======
-        # TODO If reference is None, return against all references,
-        # including unmapped reads.
-        samFile = self._parentContainer.getFileHandle(self._parentSamFilePath)
-        referenceName = reference.getLocalId().encode()
-        # TODO deal with errors from htslib
-        start, end = self.sanitizeAlignmentFileFetch(start, end)
-        readAlignments = samFile.fetch(referenceName, start, end)
-        if self._filterReads:
-            for readAlignment in readAlignments:
-                tags = dict(readAlignment.tags)
-                if 'RG' in tags and tags['RG'] == self._localId:
-                    yield self.convertReadAlignment(readAlignment)
-        else:
-            for readAlignment in readAlignments:
-                yield self.convertReadAlignment(readAlignment)
-
-    def convertReadAlignment(self, read):
-        """
-        Convert a pysam ReadAlignment to a GA4GH ReadAlignment
-        """
-        samFile = self._parentContainer.getFileHandle(
-            self._parentSamFilePath)
-        # TODO fill out remaining fields
-        # TODO refine in tandem with code in converters module
-        ret = protocol.ReadAlignment()
-        if read.query_qualities is None:
-            pass  # ret.aligned_quality.clear()
-        else:
-            ret.aligned_quality.extend(read.query_qualities)
-        ret.aligned_sequence = read.query_sequence
-        if SamFlags.isFlagSet(read.flag, SamFlags.READ_UNMAPPED):
-            ret.alignment.Clear()
-        else:
-            ret.alignment.mapping_quality = read.mapping_quality
-            ret.alignment.position.reference_name = samFile.getrname(
-                read.reference_id)
-            ret.alignment.position.position = read.reference_start
-            ret.alignment.position.strand = protocol.POS_STRAND
-            if SamFlags.isFlagSet(read.flag, SamFlags.READ_REVERSE_STRAND):
-                ret.alignment.position.strand = protocol.NEG_STRAND
-            for operation, length in read.cigar:
-                gaCigarUnit = protocol.CigarUnit()
-                gaCigarUnit.operation = SamCigar.int2ga(operation)
-                gaCigarUnit.operation_length = length
-                gaCigarUnit.reference_sequence = ""  # TODO fix this!
-                ret.alignment.cigar.extend([gaCigarUnit])
-        ret.duplicate_fragment = SamFlags.isFlagSet(
-            read.flag, SamFlags.DUPLICATE_READ)
-        ret.failed_vendor_quality_checks = SamFlags.isFlagSet(
-            read.flag, SamFlags.FAILED_QUALITY_CHECK)
-        ret.fragment_length = read.template_length
-        ret.fragment_name = read.query_name
-        for key, value in read.tags:
-            ret.info[key].values.add(string_value=str(value))
-        if SamFlags.isFlagSet(read.flag, SamFlags.MATE_UNMAPPED):
-            pass
-        else:
-            if read.next_reference_id != -1:
-                ret.next_mate_position.reference_name = samFile.getrname(
-                    read.next_reference_id)
-            else:
-                ret.next_mate_position.reference_name = ""
-            ret.next_mate_position.position = read.next_reference_start
-            ret.next_mate_position.strand = protocol.POS_STRAND
-            if SamFlags.isFlagSet(read.flag, SamFlags.MATE_REVERSE_STRAND):
-                ret.next_mate_position.strand = protocol.NEG_STRAND
-        if SamFlags.isFlagSet(read.flag, SamFlags.READ_PAIRED):
-            ret.number_reads = 2
-        else:
-            ret.number_reads = 1
-        ret.read_number = -1
-        if SamFlags.isFlagSet(read.flag, SamFlags.FIRST_IN_PAIR):
-            if SamFlags.isFlagSet(read.flag, SamFlags.SECOND_IN_PAIR):
-                ret.read_number = 2
-            else:
-                ret.read_number = 0
-        elif SamFlags.isFlagSet(read.flag, SamFlags.SECOND_IN_PAIR):
-            ret.read_number = 1
-        ret.proper_placement = SamFlags.isFlagSet(
-            read.flag, SamFlags.READ_PROPER_PAIR)
-        ret.read_group_id = self.getId()
-        ret.secondary_alignment = SamFlags.isFlagSet(
-            read.flag, SamFlags.SECONDARY_ALIGNMENT)
-        ret.supplementary_alignment = SamFlags.isFlagSet(
-            read.flag, SamFlags.SUPPLEMENTARY_ALIGNMENT)
-        ret.id = self.getReadAlignmentId(ret)
-        return ret
-
-    def getNumAlignedReads(self):
-        return -1  # TODO populate with metadata
-
-    def getNumUnalignedReads(self):
-        return -1  # TODO populate with metadata
->>>>>>> 95bae514
 
     def getPrograms(self):
         return self._parentContainer.getPrograms()
