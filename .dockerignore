Dockerfile
.dockerignore
<<<<<<< HEAD
*.swp
ga4gh-env
=======
./build
*.swp
>>>>>>> 44d7355e
<|MERGE_RESOLUTION|>--- conflicted
+++ resolved
@@ -1,9 +1,5 @@
 Dockerfile
 .dockerignore
-<<<<<<< HEAD
-*.swp
-ga4gh-env
-=======
 ./build
 *.swp
->>>>>>> 44d7355e
+ga4gh-env